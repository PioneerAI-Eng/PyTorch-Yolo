--- conflicted
+++ resolved
@@ -45,18 +45,7 @@
 <p align="center"><img src="assets/messi.png" width="480"\></p>
 
 ## Train
-<<<<<<< HEAD
-```
-$ train.py [-h] [--epochs EPOCHS]
-                [--model_def MODEL_DEF] [--data_config DATA_CONFIG]
-                [--pretrained_weights PRETRAINED_WEIGHTS] [--n_cpu N_CPU]
-                [--checkpoint_interval CHECKPOINT_INTERVAL]
-                [--evaluation_interval EVALUATION_INTERVAL]
-                [--multiscale_training MULTISCALE_TRAINING]
-```
-=======
 For argument descriptions have a lock at `python3 train.py --help`
->>>>>>> 634e5268
 
 #### Example (COCO)
 To train on COCO using a Darknet-53 backend pretrained on ImageNet run: 
