--- conflicted
+++ resolved
@@ -110,27 +110,7 @@
 
     dataloader = _create_data_loader(train_path, args.batch_size, args.img_size, args.n_cpu)
 
-<<<<<<< HEAD
     model = _load_model(args.model, args.pretrained_weights)
-=======
-    # If specified we start from checkpoint
-    if opt.pretrained_weights:
-        if opt.pretrained_weights.endswith(".pth"):
-            model.load_state_dict(torch.load(opt.pretrained_weights))
-        else:
-            model.load_darknet_weights(opt.pretrained_weights)
-
-    # Get dataloader
-    dataset = ListDataset(train_path, multiscale=opt.multiscale_training, img_size=opt.img_size, transform=AUGMENTATION_TRANSFORMS)
-    dataloader = torch.utils.data.DataLoader(
-        dataset,
-        batch_size=opt.batch_size,
-        shuffle=True,
-        num_workers=opt.n_cpu,
-        pin_memory=True,
-        collate_fn=dataset.collate_fn,
-    )
->>>>>>> e4467245
 
     optimizer = torch.optim.Adam(model.parameters())
 
@@ -218,36 +198,12 @@
                 img_size=args.img_size,
                 batch_size=args.batch_size,
             )
-<<<<<<< HEAD
-
-            # Log the evaluation results
-            evaluation_metrics = [
-=======
-            
+
             if metrics_output is not None:
                 precision, recall, AP, f1, ap_class = metrics_output
                 evaluation_metrics = [
->>>>>>> e4467245
-                ("validation/precision", precision.mean()),
-                ("validation/recall", recall.mean()),
-                ("validation/mAP", AP.mean()),
-                ("validation/f1", f1.mean()),
-<<<<<<< HEAD
-            ]
-            logger.list_of_scalars_summary(evaluation_metrics, epoch)
-=======
-                ]
-                logger.list_of_scalars_summary(evaluation_metrics, epoch)
-
-                # Print class APs and mAP
-                ap_table = [["Index", "Class name", "AP"]]
-                for i, c in enumerate(ap_class):
-                    ap_table += [[c, class_names[c], "%.5f" % AP[i]]]
-                print(AsciiTable(ap_table).table)
-                print(f"---- mAP {AP.mean()}")                
-            else:
-                print( "---- mAP not measured (no detections found by model)")
-
-        if epoch % opt.checkpoint_interval == 0:
-            torch.save(model.state_dict(), f"checkpoints/yolov3_ckpt_%d.pth" % epoch)
->>>>>>> e4467245
+                    ("validation/precision", precision.mean()),
+                    ("validation/recall", recall.mean()),
+                    ("validation/mAP", AP.mean()),
+                    ("validation/f1", f1.mean())]
+                logger.list_of_scalars_summary(evaluation_metrics, epoch)