from __future__ import division
from itertools import chain

import torch
import torch.nn as nn
import torch.nn.functional as F
from torch.autograd import Variable
import numpy as np

from utils.parse_config import *
from utils.utils import build_targets, to_cpu, non_max_suppression

import matplotlib.pyplot as plt
import matplotlib.patches as patches


def create_modules(module_defs):
    """
    Constructs module list of layer blocks from module configuration in module_defs
    """
    hyperparams = module_defs.pop(0)
    hyperparams.update({
        'batch': int(hyperparams['batch']),
        'subdivisions': int(hyperparams['subdivisions']),
        'width': int(hyperparams['width']),
        'height': int(hyperparams['height']),
        'channels': int(hyperparams['channels']),
<<<<<<< HEAD
        'optimizer': hyperparams.get('optimizer'),
=======
>>>>>>> 369b4599
        'momentum': float(hyperparams['momentum']),
        'decay': float(hyperparams['decay']),
        'learning_rate': float(hyperparams['learning_rate']),
        'burn_in': int(hyperparams['burn_in']),
        'max_batches': int(hyperparams['max_batches']),
        'policy': hyperparams['policy'],
        'lr_steps': list(zip(map(int,   hyperparams["steps"].split(",")), 
                             map(float, hyperparams["scales"].split(","))))
    })
    assert hyperparams["height"] == hyperparams["width"], \
        "Height and width should be equal! Non square images are padded with zeros."
    output_filters = [hyperparams["channels"]]
    module_list = nn.ModuleList()
    for module_i, module_def in enumerate(module_defs):
        modules = nn.Sequential()

        if module_def["type"] == "convolutional":
            bn = int(module_def["batch_normalize"])
            filters = int(module_def["filters"])
            kernel_size = int(module_def["size"])
            pad = (kernel_size - 1) // 2
            modules.add_module(
                f"conv_{module_i}",
                nn.Conv2d(
                    in_channels=output_filters[-1],
                    out_channels=filters,
                    kernel_size=kernel_size,
                    stride=int(module_def["stride"]),
                    padding=pad,
                    bias=not bn,
                ),
            )
            if bn:
                modules.add_module(f"batch_norm_{module_i}", nn.BatchNorm2d(filters, momentum=0.9, eps=1e-5))
            if module_def["activation"] == "leaky":
                modules.add_module(f"leaky_{module_i}", nn.LeakyReLU(0.1))

        elif module_def["type"] == "maxpool":
            kernel_size = int(module_def["size"])
            stride = int(module_def["stride"])
            if kernel_size == 2 and stride == 1:
                modules.add_module(f"_debug_padding_{module_i}", nn.ZeroPad2d((0, 1, 0, 1)))
            maxpool = nn.MaxPool2d(kernel_size=kernel_size, stride=stride, padding=int((kernel_size - 1) // 2))
            modules.add_module(f"maxpool_{module_i}", maxpool)

        elif module_def["type"] == "upsample":
            upsample = Upsample(scale_factor=int(module_def["stride"]), mode="nearest")
            modules.add_module(f"upsample_{module_i}", upsample)

        elif module_def["type"] == "route":
            layers = [int(x) for x in module_def["layers"].split(",")]
            filters = sum([output_filters[1:][i] for i in layers])
            modules.add_module(f"route_{module_i}", nn.Sequential())

        elif module_def["type"] == "shortcut":
            filters = output_filters[1:][int(module_def["from"])]
            modules.add_module(f"shortcut_{module_i}", nn.Sequential())

        elif module_def["type"] == "yolo":
            anchor_idxs = [int(x) for x in module_def["mask"].split(",")]
            # Extract anchors
            anchors = [int(x) for x in module_def["anchors"].split(",")]
            anchors = [(anchors[i], anchors[i + 1]) for i in range(0, len(anchors), 2)]
            anchors = [anchors[i] for i in anchor_idxs]
            num_classes = int(module_def["classes"])
            img_size = int(hyperparams["height"])
            ignore_thres = float(module_def["ignore_thresh"])
            # Define detection layer
<<<<<<< HEAD
            yolo_layer = YOLOLayer(anchors, num_classes, img_size, ignore_thres)
=======
            yolo_layer = YOLOLayer(anchors, num_classes, ignore_thres, img_size)
>>>>>>> 369b4599
            modules.add_module(f"yolo_{module_i}", yolo_layer)
        # Register module list and number of output filters
        module_list.append(modules)
        output_filters.append(filters)

    return hyperparams, module_list


class Upsample(nn.Module):
    """ nn.Upsample is deprecated """

    def __init__(self, scale_factor, mode="nearest"):
        super(Upsample, self).__init__()
        self.scale_factor = scale_factor
        self.mode = mode

    def forward(self, x):
        x = F.interpolate(x, scale_factor=self.scale_factor, mode=self.mode)
        return x

class YOLOLayer(nn.Module):
    """Detection layer"""

<<<<<<< HEAD
    def __init__(self, anchors, num_classes, img_size, ignore_thres):
=======
    def __init__(self, anchors, num_classes, ignore_thres, img_dim=416):
>>>>>>> 369b4599
        super(YOLOLayer, self).__init__()
        self.num_anchors = len(anchors)
        self.num_classes = num_classes
        self.ignore_thres = 0.5
        self.mse_loss = nn.MSELoss()
        self.bce_loss = nn.BCELoss()
<<<<<<< HEAD
        self.no = num_classes + 5  # number of outputs per anchor
        self.grid = torch.zeros(1) # TODO

        anchors = torch.tensor(list(chain(*anchors))).float().view(-1, 2)
        self.register_buffer('anchors', anchors)
        self.register_buffer('anchor_grid', anchors.clone().view(1, -1, 1, 1, 2))
        self.img_size = img_size
        self.stride = None

    def forward(self, x):
        stride = self.img_size // x.size(2)
        self.stride = stride
        bs, _, ny, nx = x.shape  # x(bs,255,20,20) to x(bs,3,20,20,85)
        x = x.view(bs, self.num_anchors, self.no, ny, nx).permute(0, 1, 3, 4, 2).contiguous()
=======
        self.obj_scale = 1
        self.noobj_scale = 0.5
        self.metrics = {}
        self.img_dim = img_dim
        self.grid_size = 0  # grid size

    def compute_grid_offsets(self, grid_size, cuda=True):
        self.grid_size = grid_size
        g = self.grid_size
        FloatTensor = torch.cuda.FloatTensor if cuda else torch.FloatTensor
        self.stride = self.img_dim / self.grid_size
        # Calculate offsets for each grid
        self.grid_x = torch.arange(g).repeat(g, 1).view([1, 1, g, g]).type(FloatTensor)
        self.grid_y = torch.arange(g).repeat(g, 1).t().view([1, 1, g, g]).type(FloatTensor)
        self.scaled_anchors = FloatTensor([(a_w / self.stride, a_h / self.stride) for a_w, a_h in self.anchors])
        self.anchor_w = self.scaled_anchors[:, 0:1].view((1, self.num_anchors, 1, 1))
        self.anchor_h = self.scaled_anchors[:, 1:2].view((1, self.num_anchors, 1, 1))

    def forward(self, x, targets=None, img_dim=None):

        # Tensors for cuda support
        FloatTensor = torch.cuda.FloatTensor if x.is_cuda else torch.FloatTensor
        LongTensor = torch.cuda.LongTensor if x.is_cuda else torch.LongTensor

        self.img_dim = img_dim
        num_samples = x.size(0)
        grid_size = x.size(2)

        prediction = (
            x.view(num_samples, self.num_anchors, self.num_classes + 5, grid_size, grid_size)
            .permute(0, 1, 3, 4, 2)
            .contiguous()
        )

        # Get outputs
        x = torch.sigmoid(prediction[..., 0])  # Center x
        y = torch.sigmoid(prediction[..., 1])  # Center y
        w = prediction[..., 2]  # Width
        h = prediction[..., 3]  # Height
        pred_conf = torch.sigmoid(prediction[..., 4])  # Conf
        pred_cls = torch.sigmoid(prediction[..., 5:])  # Cls pred.

        # If grid size does not match current we compute new offsets
        if grid_size != self.grid_size:
            self.compute_grid_offsets(grid_size, cuda=x.is_cuda)

        # Add offset and scale with anchors
        pred_boxes = FloatTensor(prediction[..., :4].shape)
        pred_boxes[..., 0] = x.data + self.grid_x
        pred_boxes[..., 1] = y.data + self.grid_y
        pred_boxes[..., 2] = torch.exp(w.data) * self.anchor_w
        pred_boxes[..., 3] = torch.exp(h.data) * self.anchor_h

        output = torch.cat(
            (
                pred_boxes.view(num_samples, -1, 4) * self.stride,
                pred_conf.view(num_samples, -1, 1),
                pred_cls.view(num_samples, -1, self.num_classes),
            ),
            -1,
        )

        if targets is None:
            return output, 0
        else:
            iou_scores, class_mask, obj_mask, noobj_mask, tx, ty, tw, th, tcls, tconf = build_targets(
                pred_boxes=pred_boxes,
                pred_cls=pred_cls,
                target=targets,
                anchors=self.scaled_anchors,
                ignore_thres=self.ignore_thres,
            )
>>>>>>> 369b4599

        if not self.training:  # inference
            if self.grid.shape[2:4] != x.shape[2:4]:
                self.grid = self._make_grid(nx, ny).to(x.device)

            y = x.sigmoid()
            y[..., 0:2] = (y[..., 0:2] * 2. - 0.5 + self.grid.to(x.device)) * stride  # xy
            y[..., 2:4] = (y[..., 2:4] * 2) ** 2 * self.anchor_grid  # wh
            y = y.view(bs, -1, self.no)

        return x if self.training else y

    @staticmethod
    def _make_grid(nx=20, ny=20):
        yv, xv = torch.meshgrid([torch.arange(ny), torch.arange(nx)])
        return torch.stack((xv, yv), 2).view((1, 1, ny, nx, 2)).float()


class Darknet(nn.Module):
    """YOLOv3 object detection model"""

    def __init__(self, config_path, img_size=416):
        super(Darknet, self).__init__()
        self.module_defs = parse_model_config(config_path)
        self.hyperparams, self.module_list = create_modules(self.module_defs)
        self.yolo_layers = [layer[0] for layer in self.module_list if isinstance(layer[0], YOLOLayer)]
        self.img_size = img_size
        self.seen = 0
        self.header_info = np.array([0, 0, 0, self.seen, 0], dtype=np.int32)

    def forward(self, x):
        layer_outputs, yolo_outputs = [], []
        for i, (module_def, module) in enumerate(zip(self.module_defs, self.module_list)):
            if module_def["type"] in ["convolutional", "upsample", "maxpool"]:
                x = module(x)
            elif module_def["type"] == "route":
                x = torch.cat([layer_outputs[int(layer_i)] for layer_i in module_def["layers"].split(",")], 1)
            elif module_def["type"] == "shortcut":
                layer_i = int(module_def["from"])
                x = layer_outputs[-1] + layer_outputs[layer_i]
            elif module_def["type"] == "yolo":
                x = module[0](x)
                yolo_outputs.append(x)
            layer_outputs.append(x)
<<<<<<< HEAD
        return yolo_outputs if self.training else torch.cat(yolo_outputs, 1)
=======
        yolo_outputs = to_cpu(torch.cat(yolo_outputs, 1))
        loss = loss / self.hyperparams['batch']
        return yolo_outputs if targets is None else (loss, yolo_outputs)
>>>>>>> 369b4599

    def load_darknet_weights(self, weights_path):
        """Parses and loads the weights stored in 'weights_path'"""

        # Open the weights file
        with open(weights_path, "rb") as f:
            header = np.fromfile(f, dtype=np.int32, count=5)  # First five are header values
            self.header_info = header  # Needed to write header when saving weights
            self.seen = header[3]  # number of images seen during training
            weights = np.fromfile(f, dtype=np.float32)  # The rest are weights

        # Establish cutoff for loading backbone weights
        cutoff = None
        if "darknet53.conv.74" in weights_path:
            cutoff = 75

        ptr = 0
        for i, (module_def, module) in enumerate(zip(self.module_defs, self.module_list)):
            if i == cutoff:
                break
            if module_def["type"] == "convolutional":
                conv_layer = module[0]
                if module_def["batch_normalize"]:
                    # Load BN bias, weights, running mean and running variance
                    bn_layer = module[1]
                    num_b = bn_layer.bias.numel()  # Number of biases
                    # Bias
                    bn_b = torch.from_numpy(weights[ptr : ptr + num_b]).view_as(bn_layer.bias)
                    bn_layer.bias.data.copy_(bn_b)
                    ptr += num_b
                    # Weight
                    bn_w = torch.from_numpy(weights[ptr : ptr + num_b]).view_as(bn_layer.weight)
                    bn_layer.weight.data.copy_(bn_w)
                    ptr += num_b
                    # Running Mean
                    bn_rm = torch.from_numpy(weights[ptr : ptr + num_b]).view_as(bn_layer.running_mean)
                    bn_layer.running_mean.data.copy_(bn_rm)
                    ptr += num_b
                    # Running Var
                    bn_rv = torch.from_numpy(weights[ptr : ptr + num_b]).view_as(bn_layer.running_var)
                    bn_layer.running_var.data.copy_(bn_rv)
                    ptr += num_b
                else:
                    # Load conv. bias
                    num_b = conv_layer.bias.numel()
                    conv_b = torch.from_numpy(weights[ptr : ptr + num_b]).view_as(conv_layer.bias)
                    conv_layer.bias.data.copy_(conv_b)
                    ptr += num_b
                # Load conv. weights
                num_w = conv_layer.weight.numel()
                conv_w = torch.from_numpy(weights[ptr : ptr + num_w]).view_as(conv_layer.weight)
                conv_layer.weight.data.copy_(conv_w)
                ptr += num_w

    def save_darknet_weights(self, path, cutoff=-1):
        """
            @:param path    - path of the new weights file
            @:param cutoff  - save layers between 0 and cutoff (cutoff = -1 -> all are saved)
        """
        fp = open(path, "wb")
        self.header_info[3] = self.seen
        self.header_info.tofile(fp)

        # Iterate through layers
        for i, (module_def, module) in enumerate(zip(self.module_defs[:cutoff], self.module_list[:cutoff])):
            if module_def["type"] == "convolutional":
                conv_layer = module[0]
                # If batch norm, load bn first
                if module_def["batch_normalize"]:
                    bn_layer = module[1]
                    bn_layer.bias.data.cpu().numpy().tofile(fp)
                    bn_layer.weight.data.cpu().numpy().tofile(fp)
                    bn_layer.running_mean.data.cpu().numpy().tofile(fp)
                    bn_layer.running_var.data.cpu().numpy().tofile(fp)
                # Load conv bias
                else:
                    conv_layer.bias.data.cpu().numpy().tofile(fp)
                # Load conv weights
                conv_layer.weight.data.cpu().numpy().tofile(fp)

        fp.close()<|MERGE_RESOLUTION|>--- conflicted
+++ resolved
@@ -25,10 +25,7 @@
         'width': int(hyperparams['width']),
         'height': int(hyperparams['height']),
         'channels': int(hyperparams['channels']),
-<<<<<<< HEAD
         'optimizer': hyperparams.get('optimizer'),
-=======
->>>>>>> 369b4599
         'momentum': float(hyperparams['momentum']),
         'decay': float(hyperparams['decay']),
         'learning_rate': float(hyperparams['learning_rate']),
@@ -97,11 +94,7 @@
             img_size = int(hyperparams["height"])
             ignore_thres = float(module_def["ignore_thresh"])
             # Define detection layer
-<<<<<<< HEAD
             yolo_layer = YOLOLayer(anchors, num_classes, img_size, ignore_thres)
-=======
-            yolo_layer = YOLOLayer(anchors, num_classes, ignore_thres, img_size)
->>>>>>> 369b4599
             modules.add_module(f"yolo_{module_i}", yolo_layer)
         # Register module list and number of output filters
         module_list.append(modules)
@@ -125,18 +118,13 @@
 class YOLOLayer(nn.Module):
     """Detection layer"""
 
-<<<<<<< HEAD
     def __init__(self, anchors, num_classes, img_size, ignore_thres):
-=======
-    def __init__(self, anchors, num_classes, ignore_thres, img_dim=416):
->>>>>>> 369b4599
         super(YOLOLayer, self).__init__()
         self.num_anchors = len(anchors)
         self.num_classes = num_classes
         self.ignore_thres = 0.5
         self.mse_loss = nn.MSELoss()
         self.bce_loss = nn.BCELoss()
-<<<<<<< HEAD
         self.no = num_classes + 5  # number of outputs per anchor
         self.grid = torch.zeros(1) # TODO
 
@@ -151,80 +139,6 @@
         self.stride = stride
         bs, _, ny, nx = x.shape  # x(bs,255,20,20) to x(bs,3,20,20,85)
         x = x.view(bs, self.num_anchors, self.no, ny, nx).permute(0, 1, 3, 4, 2).contiguous()
-=======
-        self.obj_scale = 1
-        self.noobj_scale = 0.5
-        self.metrics = {}
-        self.img_dim = img_dim
-        self.grid_size = 0  # grid size
-
-    def compute_grid_offsets(self, grid_size, cuda=True):
-        self.grid_size = grid_size
-        g = self.grid_size
-        FloatTensor = torch.cuda.FloatTensor if cuda else torch.FloatTensor
-        self.stride = self.img_dim / self.grid_size
-        # Calculate offsets for each grid
-        self.grid_x = torch.arange(g).repeat(g, 1).view([1, 1, g, g]).type(FloatTensor)
-        self.grid_y = torch.arange(g).repeat(g, 1).t().view([1, 1, g, g]).type(FloatTensor)
-        self.scaled_anchors = FloatTensor([(a_w / self.stride, a_h / self.stride) for a_w, a_h in self.anchors])
-        self.anchor_w = self.scaled_anchors[:, 0:1].view((1, self.num_anchors, 1, 1))
-        self.anchor_h = self.scaled_anchors[:, 1:2].view((1, self.num_anchors, 1, 1))
-
-    def forward(self, x, targets=None, img_dim=None):
-
-        # Tensors for cuda support
-        FloatTensor = torch.cuda.FloatTensor if x.is_cuda else torch.FloatTensor
-        LongTensor = torch.cuda.LongTensor if x.is_cuda else torch.LongTensor
-
-        self.img_dim = img_dim
-        num_samples = x.size(0)
-        grid_size = x.size(2)
-
-        prediction = (
-            x.view(num_samples, self.num_anchors, self.num_classes + 5, grid_size, grid_size)
-            .permute(0, 1, 3, 4, 2)
-            .contiguous()
-        )
-
-        # Get outputs
-        x = torch.sigmoid(prediction[..., 0])  # Center x
-        y = torch.sigmoid(prediction[..., 1])  # Center y
-        w = prediction[..., 2]  # Width
-        h = prediction[..., 3]  # Height
-        pred_conf = torch.sigmoid(prediction[..., 4])  # Conf
-        pred_cls = torch.sigmoid(prediction[..., 5:])  # Cls pred.
-
-        # If grid size does not match current we compute new offsets
-        if grid_size != self.grid_size:
-            self.compute_grid_offsets(grid_size, cuda=x.is_cuda)
-
-        # Add offset and scale with anchors
-        pred_boxes = FloatTensor(prediction[..., :4].shape)
-        pred_boxes[..., 0] = x.data + self.grid_x
-        pred_boxes[..., 1] = y.data + self.grid_y
-        pred_boxes[..., 2] = torch.exp(w.data) * self.anchor_w
-        pred_boxes[..., 3] = torch.exp(h.data) * self.anchor_h
-
-        output = torch.cat(
-            (
-                pred_boxes.view(num_samples, -1, 4) * self.stride,
-                pred_conf.view(num_samples, -1, 1),
-                pred_cls.view(num_samples, -1, self.num_classes),
-            ),
-            -1,
-        )
-
-        if targets is None:
-            return output, 0
-        else:
-            iou_scores, class_mask, obj_mask, noobj_mask, tx, ty, tw, th, tcls, tconf = build_targets(
-                pred_boxes=pred_boxes,
-                pred_cls=pred_cls,
-                target=targets,
-                anchors=self.scaled_anchors,
-                ignore_thres=self.ignore_thres,
-            )
->>>>>>> 369b4599
 
         if not self.training:  # inference
             if self.grid.shape[2:4] != x.shape[2:4]:
@@ -269,13 +183,7 @@
                 x = module[0](x)
                 yolo_outputs.append(x)
             layer_outputs.append(x)
-<<<<<<< HEAD
         return yolo_outputs if self.training else torch.cat(yolo_outputs, 1)
-=======
-        yolo_outputs = to_cpu(torch.cat(yolo_outputs, 1))
-        loss = loss / self.hyperparams['batch']
-        return yolo_outputs if targets is None else (loss, yolo_outputs)
->>>>>>> 369b4599
 
     def load_darknet_weights(self, weights_path):
         """Parses and loads the weights stored in 'weights_path'"""
